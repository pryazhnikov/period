--- conflicted
+++ resolved
@@ -4,29 +4,16 @@
 
 matrix:
   include:
-<<<<<<< HEAD
     - php: 7.0
       env: COLLECT_COVERAGE=true VALIDATE_CODING_STYLE=true IGNORE_PLATFORMS=false
     - php: 7.1
       env: COLLECT_COVERAGE=true VALIDATE_CODING_STYLE=false IGNORE_PLATFORMS=false
     - php: 7.2
       env: COLLECT_COVERAGE=true VALIDATE_CODING_STYLE=false IGNORE_PLATFORMS=true
-=======
-    - php: 5.5
-      env: COLLECT_COVERAGE=true VALIDATE_CODING_STYLE=true IGNORE_PLATFORMS=false
-    - php: 5.6
-      env: COLLECT_COVERAGE=true VALIDATE_CODING_STYLE=true IGNORE_PLATFORMS=false
-    - php: 7.0
-      env: COLLECT_COVERAGE=true VALIDATE_CODING_STYLE=true IGNORE_PLATFORMS=false
-    - php: 7.1
-      env: COLLECT_COVERAGE=true VALIDATE_CODING_STYLE=true IGNORE_PLATFORMS=false
-    - php: 7.2
-      env: COLLECT_COVERAGE=false VALIDATE_CODING_STYLE=false IGNORE_PLATFORMS=true
     - php: nightly
       env: COLLECT_COVERAGE=false VALIDATE_CODING_STYLE=false IGNORE_PLATFORMS=true
   allow_failures:
     - php: nightly
->>>>>>> 280b54d7
   fast_finish: true
 
 cache:
